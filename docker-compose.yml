--- conflicted
+++ resolved
@@ -5,11 +5,8 @@
       context: .
       dockerfile: api/Dockerfile
     container_name: okr_api
-<<<<<<< HEAD
     ports:
-      - "0.0.0.0:5001:5001"  # Bind to all interfaces
-=======
->>>>>>> 01d861e1
+      - "5001:5001"
     volumes:
       - ./:/app
     depends_on:
