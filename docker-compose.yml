services:
  # PostgreSQL for Airflow metadata
  airflow-db:
    image: postgres:15
    container_name: okr_airflow_db
    environment:
      POSTGRES_USER: airflow
      POSTGRES_PASSWORD: airflow
      POSTGRES_DB: airflow
    volumes:
      - airflow_db_data:/var/lib/postgresql/data
    restart: always
    networks:
      - okr_net
    healthcheck:
      test: ["CMD-SHELL", "pg_isready -U airflow"]
      interval: 30s
      timeout: 10s
      retries: 10
      start_period: 60s

  # PostgreSQL for OKR data pipeline
  postgres:
    image: postgres:15
    container_name: okr_postgres_data
    environment:
      POSTGRES_USER: okr_admin
      POSTGRES_PASSWORD: okr_password
      POSTGRES_DB: postgres
    volumes:
      - postgres_data:/var/lib/postgresql/data
      - ./deploy/postgres/init:/docker-entrypoint-initdb.d
<<<<<<< HEAD
    ports:
      - "5433:5432"  # Different port to avoid conflict with airflow-db
=======
    ports:   # ✅ correct place
      - "5433:5432"
>>>>>>> f42be1d7
    restart: always
    networks:
      - okr_net
    healthcheck:
      test: ["CMD-SHELL", "pg_isready -U okr_admin -d okr_raw"]
      interval: 30s
      timeout: 10s
      retries: 10
      start_period: 60s

  # Redis for Airflow (optional but recommended)
  redis:
    image: redis:7-alpine
    container_name: okr_redis
    restart: always
    networks:
      - okr_net
    healthcheck:
      test: ["CMD", "redis-cli", "ping"]
      interval: 30s
      timeout: 10s
      retries: 10

  # Kafka with KRaft mode
  kafka:
    image: bitnami/kafka:latest
    container_name: okr_kafka
    hostname: kafka
    environment:
      - KAFKA_KRAFT_MODE=yes
      - KAFKA_CFG_PROCESS_ROLES=broker,controller
      - KAFKA_CFG_NODE_ID=1
      - KAFKA_CFG_LISTENERS=PLAINTEXT://:9092,CONTROLLER://:9093
      - KAFKA_CFG_ADVERTISED_LISTENERS=PLAINTEXT://kafka:9092
      - KAFKA_CFG_CONTROLLER_QUORUM_VOTERS=1@kafka:9093
      - KAFKA_CFG_CONTROLLER_LISTENER_NAMES=CONTROLLER
      - KAFKA_CFG_INTER_BROKER_LISTENER_NAME=PLAINTEXT
      - KAFKA_CFG_AUTO_CREATE_TOPICS_ENABLE=true
      - KAFKA_CFG_LISTENER_SECURITY_PROTOCOL_MAP=PLAINTEXT:PLAINTEXT,CONTROLLER:PLAINTEXT
      - ALLOW_PLAINTEXT_LISTENER=yes
      - KAFKA_CFG_LOG_RETENTION_HOURS=168
      - KAFKA_CFG_LOG_SEGMENT_BYTES=1073741824
      - KAFKA_CFG_LOG_RETENTION_CHECK_INTERVAL_MS=300000
    ports:
      - "9092:9092"
    volumes:
      - kafka_data:/bitnami/kafka
    restart: always
    depends_on:
      airflow-db:
        condition: service_healthy
      postgres:
        condition: service_healthy
    networks:
      - okr_net
    healthcheck:
      test: ["CMD-SHELL", "/opt/bitnami/kafka/bin/kafka-topics.sh --bootstrap-server localhost:9092 --list"]
      interval: 60s
      timeout: 20s
      retries: 15
      start_period: 120s

  # Kafka UI
  kafka-ui:
    image: provectuslabs/kafka-ui:latest
    container_name: okr_kafka_ui
    ports:
      - "8085:8080"
    environment:
      - KAFKA_CLUSTERS_0_NAME=okr
      - KAFKA_CLUSTERS_0_BOOTSTRAPSERVERS=kafka:9092
      - KAFKA_CLUSTERS_0_READONLY=false
    depends_on:
      kafka:
        condition: service_healthy
      postgres:
        condition: service_healthy
    restart: always
    networks:
      - okr_net

  # Airflow webserver
  airflow-webserver:
    image: apache/airflow:2.9.2
    container_name: okr_airflow_webserver
    depends_on:
      airflow-db:
        condition: service_healthy
      kafka:
        condition: service_healthy
      postgres:
        condition: service_healthy
    environment:
      - AIRFLOW__CORE__EXECUTOR=LocalExecutor
      - AIRFLOW__CORE__SQL_ALCHEMY_CONN=postgresql+psycopg2://airflow:airflow@airflow-db:5432/airflow
      - AIRFLOW__CORE__FERNET_KEY=30e6QztCFtuew7bCiQUZiomQd0eq2eWwHf39LaQyBaU=
      - AIRFLOW__WEBSERVER__SECRET_KEY=supersecret
      - AIRFLOW__WEBSERVER__EXPOSE_CONFIG=true
      - AIRFLOW__WEBSERVER__RBAC=true
      - AIRFLOW__WEBSERVER__AUTHENTICATE=true
      - AIRFLOW__WEBSERVER__AUTH_BACKEND=airflow.auth.backend.basic_auth
      - AIRFLOW__CORE__LOAD_EXAMPLES=false
      - AIRFLOW__CORE__DAGS_ARE_PAUSED_AT_CREATION=false
      - AIRFLOW__CORE__DEFAULT_TIMEZONE=UTC
      - AIRFLOW__WEBSERVER__HOST=0.0.0.0
      - AIRFLOW__WEBSERVER__PORT=8080
      - KAFKA_BOOTSTRAP_SERVERS=kafka:9092
      - PYTHONPATH=/opt/airflow/src:/opt/airflow
      - POSTGRES_HOST=postgres
      - POSTGRES_USER=okr_admin
      - POSTGRES_PASSWORD=okr_password
      - POSTGRES_PORT=5432
    user: "50000:0"
    volumes:
      - ./src/dags:/opt/airflow/dags
      - ./src:/opt/airflow/src
      - ./data:/opt/airflow/data
      - ./configs:/opt/airflow/configs
      - ./logs:/opt/airflow/logs
      - ./airflow-init.sh:/airflow-init.sh
    ports:
      - "8081:8080"
    restart: always
    networks:
      - okr_net
    command: ["airflow", "webserver"]
    healthcheck:
      test: ["CMD-SHELL", "curl -f http://localhost:8080/health || exit 1"]
      interval: 30s
      timeout: 10s
      retries: 5
      start_period: 60s

  # Airflow scheduler
  airflow-scheduler:
    image: apache/airflow:2.9.2
    container_name: okr_airflow_scheduler
    depends_on:
      airflow-db:
        condition: service_healthy
      kafka:
        condition: service_healthy
      postgres:
        condition: service_healthy
    environment:
      - AIRFLOW__CORE__EXECUTOR=LocalExecutor
      - AIRFLOW__CORE__SQL_ALCHEMY_CONN=postgresql+psycopg2://airflow:airflow@airflow-db:5432/airflow
      - AIRFLOW__CORE__FERNET_KEY=30e6QztCFtuew7bCiQUZiomQd0eq2eWwHf39LaQyBaU=
      - AIRFLOW__CORE__LOAD_EXAMPLES=false
      - AIRFLOW__CORE__DAGS_ARE_PAUSED_AT_CREATION=false
      - AIRFLOW__CORE__DEFAULT_TIMEZONE=UTC
      - KAFKA_BOOTSTRAP_SERVERS=kafka:9092
      - PYTHONPATH=/opt/airflow/src:/opt/airflow
      - POSTGRES_HOST=postgres
      - POSTGRES_USER=okr_admin
      - POSTGRES_PASSWORD=okr_password
      - POSTGRES_PORT=5432
    user: "50000:0"
    volumes:
      - ./src/dags:/opt/airflow/dags
      - ./src:/opt/airflow/src
      - ./data:/opt/airflow/data
      - ./configs:/opt/airflow/configs
      - ./logs:/opt/airflow/logs
    restart: always
    networks:
      - okr_net
    command: ["airflow", "scheduler"]
    healthcheck:
      test: ["CMD-SHELL", "airflow jobs check --hostname localhost"]
      interval: 30s
      timeout: 10s
      retries: 5
      start_period: 60s

  # Flask API
  api:
    build:
      context: .
      dockerfile: apps/api/Dockerfile
    container_name: okr_api
    working_dir: /app
    ports:
      - "5001:5001"
    volumes:
      - ./:/app
      - ./data:/app/data
    depends_on:
      kafka:
        condition: service_healthy
      postgres:
        condition: service_healthy
      airflow-db:
        condition: service_healthy
    restart: always
    networks:
      - okr_net
    environment:
      - PYTHONPATH=/app:/app/src
      - KAFKA_BOOTSTRAP_SERVERS=kafka:9092
      - AIRFLOW_BASE_URL=http://airflow-webserver:8080
      - AIRFLOW_USER=admin
      - AIRFLOW_PASSWORD=admin
    command: ["gunicorn", "--bind", "0.0.0.0:5001", "--workers", "2", "--worker-class", "sync", "--timeout", "120", "--keep-alive", "5", "--max-requests", "1000", "--max-requests-jitter", "100", "apps.api.app:app"]
    healthcheck:
      test: ["CMD-SHELL", "curl -f http://localhost:5001/health || exit 1"]
      interval: 30s
      timeout: 10s
      retries: 5
      start_period: 60s

  # Nginx reverse proxy
  nginx:
    image: nginx:1.25-alpine
    container_name: okr_nginx
    ports:
      - "80:80"
    volumes:
      - ./deploy/nginx/mlapi.conf:/etc/nginx/conf.d/default.conf:ro
    depends_on:
      api:
        condition: service_healthy
    restart: always
    networks:
      - okr_net
    healthcheck:
      test: ["CMD-SHELL", "wget -qO- http://localhost/health >/dev/null 2>&1 || exit 1"]
      interval: 30s
      timeout: 10s
      retries: 5

  # Oracle XE database
  oracle:
    image: gvenzl/oracle-xe:21-slim
    container_name: okr_oracle
    environment:
      - ORACLE_PASSWORD=oracle
      - ORACLE_DATABASE=OKR
      - APP_USER=okr_user
      - APP_USER_PASSWORD=okr_password
    ports:
      - "1521:1521"
      - "5500:5500"
    volumes:
      - oracle_data:/opt/oracle/oradata
    restart: always
    networks:
      - okr_net
    healthcheck:
      test: ["CMD-SHELL", "echo 'SELECT 1 FROM DUAL;' | sqlplus -s okr_user/okr_password@//localhost:1521/OKR"]
      interval: 30s
      timeout: 10s
      retries: 10
      start_period: 120s

  # MLflow tracking server
  mlflow:
    image: python:3.11-slim
    container_name: okr_mlflow
    ports:
      - "5000:5000"
    volumes:
      - ./:/app
      - mlflow_data:/mlflow
    working_dir: /app
    depends_on:
      airflow-db:
        condition: service_healthy
    environment:
      - MLFLOW_TRACKING_URI=http://localhost:5000
      - MLFLOW_TRACKING_USERNAME=mlflow
      - MLFLOW_TRACKING_PASSWORD=mlflow
    command: >
      bash -c "pip install mlflow psycopg2-binary &&
               mlflow server --host 0.0.0.0 --port 5000 --backend-store-uri postgresql://airflow:airflow@airflow-db:5432/airflow --default-artifact-root /mlflow"
    restart: always
    networks:
      - okr_net

volumes:
  airflow_db_data:
  postgres_data:
  kafka_data:
  oracle_data:
  mlflow_data:

networks:
  okr_net:
    driver: bridge
    ipam:
      config:
        - subnet: 172.20.0.0/16<|MERGE_RESOLUTION|>--- conflicted
+++ resolved
@@ -30,13 +30,8 @@
     volumes:
       - postgres_data:/var/lib/postgresql/data
       - ./deploy/postgres/init:/docker-entrypoint-initdb.d
-<<<<<<< HEAD
-    ports:
-      - "5433:5432"  # Different port to avoid conflict with airflow-db
-=======
     ports:   # ✅ correct place
       - "5433:5432"
->>>>>>> f42be1d7
     restart: always
     networks:
       - okr_net
