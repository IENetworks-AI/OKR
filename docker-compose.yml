--- conflicted
+++ resolved
@@ -317,30 +317,22 @@
       - MLFLOW_TRACKING_USERNAME=mlflow
       - MLFLOW_TRACKING_PASSWORD=mlflow
     command: >
-<<<<<<< HEAD
-      bash -c "pip install --no-cache-dir psycopg2-binary && \
-=======
+
       bash -c "apt-get update && apt-get install -y gcc g++ && 
                pip install --no-cache-dir mlflow==2.8.1 psycopg2-binary==2.9.9 &&
->>>>>>> 3270af87
+
                mlflow server --host 0.0.0.0 --port 5000 --backend-store-uri postgresql://airflow:airflow@airflow-db:5432/airflow --default-artifact-root /mlflow"
     restart: always
     networks:
       - okr_net
     healthcheck:
-<<<<<<< HEAD
+
       test: ["CMD-SHELL", "curl -fsS http://localhost:5000/api/2.0/mlflow/experiments/list >/dev/null || exit 1"]
       interval: 30s
       timeout: 10s
       retries: 10
       start_period: 60s
-=======
-      test: ["CMD-SHELL", "curl -f http://localhost:5000/health || exit 1"]
-      interval: 30s
-      timeout: 10s
-      retries: 10
-      start_period: 120s
->>>>>>> 3270af87
+
 
 volumes:
   airflow_db_data:
