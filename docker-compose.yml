services:
  # Flask API
  api:
    build:
      context: .
      dockerfile: api/Dockerfile
    container_name: okr_api
    ports:
      - "5001:5001"
    volumes:
      - ./:/app
    depends_on:
      - kafka
    restart: always
    healthcheck:
      test: ["CMD-SHELL", "curl -f http://localhost:5001/ || exit 1"]
      interval: 20s
      timeout: 5s
      retries: 5
    networks:
      - okr_net

  # Nginx reverse proxy to API
  nginx:
    image: nginx:1.25-alpine
    container_name: okr_nginx
    ports:
      - "80:80"
    volumes:
      - ./deploy/nginx/mlapi.conf:/etc/nginx/conf.d/default.conf:ro
    depends_on:
      - api
    restart: always
    # fixed healthcheck (wget works in alpine, curl doesn’t by default)
    healthcheck:
      test: ["CMD-SHELL", "wget --spider -q http://localhost || exit 1"]
      interval: 30s
      timeout: 5s
      retries: 5
    networks:
      - okr_net

  # Kafka with KRaft mode (no Zookeeper)
  kafka:
    image: bitnami/kafka:latest
    container_name: okr_kafka
    hostname: kafka
    environment:
      - KAFKA_CFG_PROCESS_ROLES=broker,controller
      - KAFKA_CFG_NODE_ID=1
      - KAFKA_CFG_CONTROLLER_QUORUM_VOTERS=1@kafka:9093
      - KAFKA_CFG_LISTENERS=PLAINTEXT://:9092,CONTROLLER://:9093
      - KAFKA_CFG_ADVERTISED_LISTENERS=PLAINTEXT://kafka:9092
<<<<<<< HEAD
      - KAFKA_CFG_CONTROLLER_LISTENER_NAMES=CONTROLLER
      - KAFKA_CFG_INTER_BROKER_LISTENER_NAME=PLAINTEXT
=======
      - KAFKA_CFG_CONTROLLER_QUORUM_VOTERS=1@kafka:9093
      - KAFKA_CFG_NODE_ID=1
      - KAFKA_KRAFT_CLUSTER_ID=abcdefghijklmnopqrstuv
      - KAFKA_CFG_LISTENER_SECURITY_PROTOCOL_MAP=CONTROLLER:PLAINTEXT,PLAINTEXT:PLAINTEXT
      - KAFKA_BROKER_ID=1
>>>>>>> b954d7c4
      - KAFKA_CFG_AUTO_CREATE_TOPICS_ENABLE=true
    ports:
      - "9092:9092"
    restart: always
    healthcheck:
      test: ["CMD", "/opt/bitnami/kafka/bin/kafka-topics.sh", "--bootstrap-server", "kafka:9092", "--list"]
      interval: 30s
      timeout: 10s
      retries: 10
    networks:
      - okr_net

  kafka-ui:
    image: provectuslabs/kafka-ui:latest
    container_name: okr_kafka_ui
    ports:
      - "8085:8080"
    environment:
      - KAFKA_CLUSTERS_0_NAME=okr
      - KAFKA_CLUSTERS_0_BOOTSTRAPSERVERS=kafka:9092
    depends_on:
      kafka:
        condition: service_healthy
    restart: always
    networks:
      - okr_net

  # Kafka demo producer
  producer:
    build:
      context: .
      dockerfile: kafka_pipeline/producers/Dockerfile
    container_name: okr_producer
    depends_on:
      kafka:
        condition: service_healthy
    restart: always
    networks:
      - okr_net

  # Kafka demo consumer
  consumer:
    build:
      context: .
      dockerfile: kafka_pipeline/consumers/Dockerfile
    container_name: okr_consumer
    depends_on:
      kafka:
        condition: service_healthy
    restart: always
    networks:
      - okr_net

  # PostgreSQL for Airflow metadata
  airflow-db:
    image: postgres:15
    container_name: okr_airflow_db
    environment:
      POSTGRES_USER: airflow
      POSTGRES_PASSWORD: airflow
      POSTGRES_DB: airflow
    ports:
      - "5432:5432"
    restart: always
    networks:
      - okr_net
    healthcheck:
      test: ["CMD-SHELL", "pg_isready -U airflow"]
      interval: 10s
      timeout: 5s
      retries: 5

  # Airflow with LocalExecutor and PostgreSQL
  airflow:
    image: apache/airflow:2.9.2
    container_name: okr_airflow
    depends_on:
      - airflow-db
    environment:
<<<<<<< HEAD
      - AIRFLOW__CORE__EXECUTOR=LocalExecutor
      - AIRFLOW__CORE__SQL_ALCHEMY_CONN=postgresql+psycopg2://airflow:airflow@airflow-db:5432/airflow
      - AIRFLOW__CORE__FERNET_KEY=30e6QztCFtuew7bCiQUZiomQd0eq2eWwHf39LaQyBaU=
=======
      - AIRFLOW__CORE__EXECUTOR=SequentialExecutor
      - AIRFLOW__CORE__FERNET_KEY=0123456789ABCDEF0123456789ABCDEF
>>>>>>> b954d7c4
      - AIRFLOW__WEBSERVER__SECRET_KEY=supersecret
      - PIP_ADDITIONAL_REQUIREMENTS=joblib scikit-learn pandas pyyaml numpy
    user: "50000:0"
    volumes:
      - ./airflow_dags/dags:/opt/airflow/dags
      - ./requirements.txt:/requirements.txt
      - ./airflow-init.sh:/airflow-init.sh
    entrypoint: ["/bin/bash"]
    command: ["/airflow-init.sh"]
    ports:
      - "8080:8080"
    restart: always
    healthcheck:
      test: ["CMD-SHELL", "curl -f http://localhost:8080/health || exit 1"]
      interval: 30s
      timeout: 10s
      retries: 10
    networks:
      - okr_net

  # Oracle XE database
  oracle:
    image: gvenzl/oracle-xe:21-slim
    container_name: okr_oracle
    environment:
      - ORACLE_PASSWORD=oracle
    ports:
      - "1521:1521"
      - "5500:5500"
    restart: always
    networks:
      - okr_net

networks:
  okr_net:
    driver: bridge<|MERGE_RESOLUTION|>--- conflicted
+++ resolved
@@ -51,16 +51,14 @@
       - KAFKA_CFG_CONTROLLER_QUORUM_VOTERS=1@kafka:9093
       - KAFKA_CFG_LISTENERS=PLAINTEXT://:9092,CONTROLLER://:9093
       - KAFKA_CFG_ADVERTISED_LISTENERS=PLAINTEXT://kafka:9092
-<<<<<<< HEAD
-      - KAFKA_CFG_CONTROLLER_LISTENER_NAMES=CONTROLLER
-      - KAFKA_CFG_INTER_BROKER_LISTENER_NAME=PLAINTEXT
-=======
+
+
       - KAFKA_CFG_CONTROLLER_QUORUM_VOTERS=1@kafka:9093
       - KAFKA_CFG_NODE_ID=1
       - KAFKA_KRAFT_CLUSTER_ID=abcdefghijklmnopqrstuv
       - KAFKA_CFG_LISTENER_SECURITY_PROTOCOL_MAP=CONTROLLER:PLAINTEXT,PLAINTEXT:PLAINTEXT
       - KAFKA_BROKER_ID=1
->>>>>>> b954d7c4
+
       - KAFKA_CFG_AUTO_CREATE_TOPICS_ENABLE=true
     ports:
       - "9092:9092"
@@ -140,14 +138,12 @@
     depends_on:
       - airflow-db
     environment:
-<<<<<<< HEAD
+
       - AIRFLOW__CORE__EXECUTOR=LocalExecutor
       - AIRFLOW__CORE__SQL_ALCHEMY_CONN=postgresql+psycopg2://airflow:airflow@airflow-db:5432/airflow
       - AIRFLOW__CORE__FERNET_KEY=30e6QztCFtuew7bCiQUZiomQd0eq2eWwHf39LaQyBaU=
-=======
-      - AIRFLOW__CORE__EXECUTOR=SequentialExecutor
-      - AIRFLOW__CORE__FERNET_KEY=0123456789ABCDEF0123456789ABCDEF
->>>>>>> b954d7c4
+
+
       - AIRFLOW__WEBSERVER__SECRET_KEY=supersecret
       - PIP_ADDITIONAL_REQUIREMENTS=joblib scikit-learn pandas pyyaml numpy
     user: "50000:0"
