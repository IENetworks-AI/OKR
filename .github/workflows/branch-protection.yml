--- conflicted
+++ resolved
@@ -38,13 +38,7 @@
       - name: Run unit tests
         run: |
           echo "Running unit tests..."
-<<<<<<< HEAD
-          if [ -d tests ]; then
-            echo "tests/ directory found. Running pytest..."
-            python -m pytest tests/ -v --maxfail=1 --disable-warnings --cov=. --cov-report=xml:coverage.xml || true
-          else
-            echo "No tests directory found; skipping pytest."
-=======
+
           # Run pytest and generate coverage if possible. Handle 'no tests collected' (exit code 5).
           set +e
           python -m pytest -v --maxfail=1 --disable-warnings --cov=src --cov-report=xml
@@ -55,7 +49,7 @@
             exit 0
           else
             exit $exitcode
->>>>>>> 6c0b155c
+
           fi
       
       - name: Upload coverage to Codecov
@@ -95,10 +89,9 @@
       - name: Build Docker images
         run: |
           docker build -t okr-api:test -f apps/api/Dockerfile .
-<<<<<<< HEAD
-=======
+
           echo "Skipping kafka producer/consumer images: not present in this repository"
->>>>>>> 6c0b155c
+
       
       - name: Test Docker Compose
         run: |
@@ -122,7 +115,7 @@
       
       - name: Validate Airflow DAGs (static syntax)
         run: |
-<<<<<<< HEAD
+
           echo "Validating Airflow DAGs..."
           python -c "
           import os
@@ -165,40 +158,8 @@
 
 sys.exit(1 if failures else 0)
 PY
-=======
-          echo "Validating Airflow DAG Python syntax..."
-          python - << 'PYCODE'
-import os, sys, ast, glob
-folder = 'src/dags'
-errors = []
-for path in glob.glob(os.path.join(folder, '*.py')):
-    try:
-        with open(path, 'r', encoding='utf-8') as f:
-            ast.parse(f.read(), filename=path)
-        print(f"✓ Syntax OK: {path}")
-    except Exception as e:
-        print(f"❌ Syntax error in {path}: {e}")
-        errors.append((path, str(e)))
-if errors:
-    sys.exit(1)
-print('All DAG files passed static syntax check')
-PYCODE
-      
-      - name: Validate ETL Pipeline Components
-        run: |
-          echo "Validating ETL pipeline components (non-Airflow modules)..."
-          python - << 'PYCODE'
-import sys
-sys.path.append('src')
-try:
-    import utils.helpers  # noqa: F401
-    import data.streaming  # noqa: F401
-    print('Core ETL utility modules imported successfully')
-except Exception as e:
-    print('Core ETL module import failed:', e)
-    raise
-PYCODE
->>>>>>> 6c0b155c
+
+
       
       - name: Validate Configuration Files
         run: |
