--- conflicted
+++ resolved
@@ -445,7 +445,6 @@
         logger.error(f"Error in sample streaming pipeline: {e}")
         return pd.DataFrame()
 
-<<<<<<< HEAD
 def main():
     """CLI entrypoint for streaming operations"""
     parser = argparse.ArgumentParser(description='Kafka streaming operations for OKR ETL pipeline')
@@ -484,88 +483,7 @@
     else:
         parser.print_help()
         sys.exit(1)
-=======
-# ---------------------------------------------------------------------------
-# Lightweight helper wrappers requested by ingest pipeline
-# ---------------------------------------------------------------------------
-import os
-from kafka.errors import NoBrokersAvailable
-
-_PRODUCER = None
-
-def get_producer() -> KafkaProducer:
-    """Singleton-ish KafkaProducer using env var KAFKA_BOOTSTRAP_SERVERS."""
-    global _PRODUCER
-    if _PRODUCER is not None:
-        return _PRODUCER
-    servers = os.getenv("KAFKA_BOOTSTRAP_SERVERS", "kafka:9092")
-    try:
-        _PRODUCER = KafkaProducer(
-            bootstrap_servers=servers,
-            value_serializer=lambda v: json.dumps(v).encode("utf-8"),
-            key_serializer=lambda k: k.encode("utf-8") if k else None,
-            acks="all",
-            retries=3,
-        )
-        logger.info("Kafka producer initialised for servers %s", servers)
-        return _PRODUCER
-    except NoBrokersAvailable:
-        logger.error("No Kafka brokers available at %s", servers)
-        raise
-
-
-def publish(topic: str, key: str | None, value: dict) -> bool:
-    """Publish a JSON-serialisable *value* to *topic*.
-
-    Returns True on success; logs and returns False on failure.
-    """
-    try:
-        producer = get_producer()
-        future = producer.send(topic, key=key, value=value)
-        future.get(timeout=10)
-        logger.debug("Published message to %s", topic)
-        return True
-    except Exception as e:
-        logger.exception("Failed to publish to Kafka topic %s: %s", topic, e)
-        return False
-
-
-# ---------------------------------------------------------------------------
-# CLI entrypoints -------------------------------------------------------------
-# ---------------------------------------------------------------------------
-import argparse
-
-def _cli_publish_ingest_event(args):
-    payload = {"file": args.file, "rows": args.rows, "event": "ingest", "ts": datetime.utcnow().isoformat() + "Z"}
-    publish("okr_raw_ingest", key=args.file, value=payload)
-
-
-def _cli_publish_processed_event(args):
-    payload = {"records": args.count, "event": "processed", "ts": datetime.utcnow().isoformat() + "Z"}
-    publish("okr_processed_updates", key=str(args.count), value=payload)
-
-
-def _build_arg_parser():
-    parser = argparse.ArgumentParser(prog="python -m src.data.streaming", description="Kafka helper CLI")
-    sub = parser.add_subparsers(dest="command", required=True)
-
-    p1 = sub.add_parser("publish_ingest_event", help="Publish file ingest event")
-    p1.add_argument("--file", required=True, help="Path of ingested file")
-    p1.add_argument("--rows", type=int, required=True, help="Row count")
-    p1.set_defaults(func=_cli_publish_ingest_event)
-
-    p2 = sub.add_parser("publish_processed_event", help="Publish processed rows event")
-    p2.add_argument("--count", type=int, required=True, help="Number of processed records")
-    p2.set_defaults(func=_cli_publish_processed_event)
-
-    return parser
-
-
-def main():
-    parser = _build_arg_parser()
-    args = parser.parse_args()
-    args.func(args)
->>>>>>> 533719ec
+
 
 
 if __name__ == "__main__":
