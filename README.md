--- conflicted
+++ resolved
@@ -122,14 +122,11 @@
 ### Common Issues
 
 1. **Airflow "command not found" error**: 
-<<<<<<< HEAD
+
    - The Dockerfile and entrypoint scripts have been updated to fix PATH issues
    - Run the fix script: `./fix-airflow-containers.sh`
    - Or manually rebuild: `docker compose build --no-cache && docker compose up -d`
-=======
-   - The Dockerfile has been updated to fix PATH issues
-   - Rebuild containers: `docker-compose build --no-cache`
->>>>>>> 60c23c8a
+
 
 2. **Oracle connection issues**:
    - Ensure Oracle container is healthy: `docker-compose ps`
